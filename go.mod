--- conflicted
+++ resolved
@@ -41,11 +41,7 @@
 	github.com/hashicorp/go-cty v1.4.1-0.20200414143053-d3edf31b6320 // indirect
 	github.com/hashicorp/go-hclog v1.6.3 // indirect
 	github.com/hashicorp/go-multierror v1.1.1 // indirect
-<<<<<<< HEAD
-	github.com/hashicorp/go-plugin v1.6.0 // indirect
-=======
 	github.com/hashicorp/go-plugin v1.6.2 // indirect
->>>>>>> 716f41b0
 	github.com/hashicorp/go-retryablehttp v0.7.7 // indirect
 	github.com/hashicorp/go-uuid v1.0.3 // indirect
 	github.com/hashicorp/go-version v1.7.0 // indirect
@@ -85,17 +81,10 @@
 	golang.org/x/crypto v0.26.0 // indirect
 	golang.org/x/exp v0.0.0-20230626212559-97b1e661b5df // indirect
 	golang.org/x/mod v0.19.0 // indirect
-<<<<<<< HEAD
-	golang.org/x/net v0.25.0 // indirect
-	golang.org/x/oauth2 v0.17.0 // indirect
-	golang.org/x/sync v0.8.0 // indirect
-	golang.org/x/sys v0.23.0 // indirect
-=======
 	golang.org/x/net v0.28.0 // indirect
 	golang.org/x/oauth2 v0.22.0 // indirect
 	golang.org/x/sync v0.8.0 // indirect
 	golang.org/x/sys v0.24.0 // indirect
->>>>>>> 716f41b0
 	golang.org/x/text v0.17.0 // indirect
 	golang.org/x/tools v0.21.1-0.20240508182429-e35e4ccd0d2d // indirect
 	google.golang.org/appengine v1.6.8 // indirect
